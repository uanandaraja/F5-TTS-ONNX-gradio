--- conflicted
+++ resolved
@@ -6,7 +6,8 @@
 - 简单的GUI版本 -> https://github.com/patientx/F5-TTS-ONNX-gui
 - 看更多項目 -> https://dakeqq.github.io/overview/
 - We have updated the code to adapt to SWivid/F5-TTS as of 2024/11/28, successfully exporting to the ONNX format. If you encountered an error before, you can download the latest code and try again.
-<<<<<<< HEAD
+- It is an easy solution for Windows OS with an AMD GPU using the ONNX-DirectML execution provider. (`pip install onnxruntime-directml --upgrade`)
+- Get try with easy GUI version -> https://github.com/patientx/F5-TTS-ONNX-gui.
 - See more -> https://dakeqq.github.io/overview/
 -------------------------------------------------------------------
 # F5-TTS-ONNX-gui standalone & GPU accelerated 
@@ -22,9 +23,4 @@
 
 - Here is an alternative ONNX model which accepts audio files twice longer than default.
 - https://www.mediafire.com/file/dkwdbfswqks414u/f5-tts-onnx-4096.zip/file
-  
-=======
-- It is an easy solution for Windows OS with an AMD GPU using the ONNX-DirectML execution provider. (`pip install onnxruntime-directml --upgrade`)
-- Get try with easy GUI version -> https://github.com/patientx/F5-TTS-ONNX-gui.
-- See more -> https://dakeqq.github.io/overview/
->>>>>>> b63d0ce4
+  